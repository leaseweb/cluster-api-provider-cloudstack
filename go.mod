module sigs.k8s.io/cluster-api-provider-cloudstack

go 1.20

require (
	github.com/ReneKroon/ttlcache v1.7.0
	github.com/apache/cloudstack-go/v2 v2.15.0
	github.com/go-logr/logr v1.3.0
	github.com/golang/mock v1.6.0
	github.com/hashicorp/go-multierror v1.1.1
	github.com/onsi/ginkgo/v2 v2.11.0
	github.com/onsi/gomega v1.27.8
	github.com/pkg/errors v0.9.1
	github.com/prometheus/client_golang v1.17.0
	github.com/smallfish/simpleyaml v0.1.0
	github.com/spf13/pflag v1.0.5
	golang.org/x/text v0.14.0
	gopkg.in/yaml.v3 v3.0.1
<<<<<<< HEAD
	k8s.io/api v0.26.1
	k8s.io/apimachinery v0.26.1
	k8s.io/client-go v0.26.1
	k8s.io/component-base v0.26.1
	k8s.io/klog/v2 v2.80.1
	k8s.io/utils v0.0.0-20230711102312-30195339c3c7
	sigs.k8s.io/cluster-api v1.4.7
	sigs.k8s.io/controller-runtime v0.14.5
=======
	k8s.io/api v0.27.7
	k8s.io/apimachinery v0.27.7
	k8s.io/client-go v0.27.7
	k8s.io/component-base v0.27.7
	k8s.io/klog/v2 v2.90.1
	k8s.io/utils v0.0.0-20230711102312-30195339c3c7
	sigs.k8s.io/cluster-api v1.5.4
	sigs.k8s.io/controller-runtime v0.15.3
>>>>>>> 6189e5fd
)

require (
	github.com/asaskevich/govalidator v0.0.0-20210307081110-f21760c49a8d // indirect
	github.com/beorn7/perks v1.0.1 // indirect
	github.com/blang/semver v3.5.1+incompatible // indirect
	github.com/blang/semver/v4 v4.0.0 // indirect
	github.com/cespare/xxhash/v2 v2.2.0 // indirect
	github.com/coredns/caddy v1.1.1 // indirect
	github.com/coredns/corefile-migration v1.0.21 // indirect
	github.com/davecgh/go-spew v1.1.1 // indirect
	github.com/docker/distribution v2.8.2+incompatible // indirect
	github.com/emicklei/go-restful/v3 v3.9.0 // indirect
	github.com/evanphx/json-patch v5.6.0+incompatible // indirect
	github.com/evanphx/json-patch/v5 v5.6.0 // indirect
	github.com/fsnotify/fsnotify v1.6.0 // indirect
	github.com/go-openapi/jsonpointer v0.19.6 // indirect
	github.com/go-openapi/jsonreference v0.20.1 // indirect
	github.com/go-openapi/swag v0.22.3 // indirect
	github.com/go-task/slim-sprig v0.0.0-20230315185526-52ccab3ef572 // indirect
	github.com/gobuffalo/flect v1.0.2 // indirect
	github.com/gogo/protobuf v1.3.2 // indirect
	github.com/golang/groupcache v0.0.0-20210331224755-41bb18bfe9da // indirect
	github.com/golang/protobuf v1.5.3 // indirect
	github.com/google/gnostic v0.6.9 // indirect
	github.com/google/go-cmp v0.5.9 // indirect
	github.com/google/gofuzz v1.2.0 // indirect
	github.com/google/pprof v0.0.0-20210720184732-4bb14d4b1be1 // indirect
	github.com/google/uuid v1.3.1 // indirect
	github.com/hashicorp/errwrap v1.0.0 // indirect
	github.com/imdario/mergo v0.3.13 // indirect
<<<<<<< HEAD
	github.com/inconshreveable/mousetrap v1.0.1 // indirect
=======
	github.com/inconshreveable/mousetrap v1.1.0 // indirect
>>>>>>> 6189e5fd
	github.com/josharian/intern v1.0.0 // indirect
	github.com/json-iterator/go v1.1.12 // indirect
	github.com/mailru/easyjson v0.7.7 // indirect
	github.com/matttproud/golang_protobuf_extensions v1.0.4 // indirect
	github.com/modern-go/concurrent v0.0.0-20180306012644-bacd9c7ef1dd // indirect
	github.com/modern-go/reflect2 v1.0.2 // indirect
	github.com/munnerz/goautoneg v0.0.0-20191010083416-a7dc8b61c822 // indirect
	github.com/opencontainers/go-digest v1.0.0 // indirect
<<<<<<< HEAD
	github.com/prometheus/client_model v0.3.0 // indirect
	github.com/prometheus/common v0.42.0 // indirect
	github.com/prometheus/procfs v0.10.1 // indirect
	github.com/rogpeppe/go-internal v1.9.0 // indirect
	github.com/spf13/cobra v1.6.1 // indirect
	go.uber.org/atomic v1.10.0 // indirect
	golang.org/x/net v0.13.0 // indirect
	golang.org/x/oauth2 v0.6.0 // indirect
	golang.org/x/sys v0.10.0 // indirect
	golang.org/x/term v0.10.0 // indirect
=======
	github.com/prometheus/client_model v0.4.1-0.20230718164431-9a2bf3000d16 // indirect
	github.com/prometheus/common v0.44.0 // indirect
	github.com/prometheus/procfs v0.11.1 // indirect
	github.com/spf13/cobra v1.7.0 // indirect
	go.uber.org/atomic v1.10.0 // indirect
	golang.org/x/net v0.17.0 // indirect
	golang.org/x/oauth2 v0.11.0 // indirect
	golang.org/x/sys v0.13.0 // indirect
	golang.org/x/term v0.13.0 // indirect
>>>>>>> 6189e5fd
	golang.org/x/time v0.3.0 // indirect
	golang.org/x/tools v0.9.3 // indirect
	gomodules.xyz/jsonpatch/v2 v2.3.0 // indirect
	google.golang.org/appengine v1.6.7 // indirect
<<<<<<< HEAD
	google.golang.org/protobuf v1.30.0 // indirect
	gopkg.in/inf.v0 v0.9.1 // indirect
	gopkg.in/yaml.v2 v2.4.0 // indirect
	k8s.io/apiextensions-apiserver v0.26.1 // indirect
	k8s.io/cluster-bootstrap v0.25.3 // indirect
	k8s.io/kube-openapi v0.0.0-20221106113015-f73e7dbcfe29 // indirect
	sigs.k8s.io/json v0.0.0-20220713155537-f223a00ba0e2 // indirect
=======
	google.golang.org/protobuf v1.31.0 // indirect
	gopkg.in/inf.v0 v0.9.1 // indirect
	gopkg.in/yaml.v2 v2.4.0 // indirect
	k8s.io/apiextensions-apiserver v0.27.7 // indirect
	k8s.io/cluster-bootstrap v0.27.2 // indirect
	k8s.io/kube-openapi v0.0.0-20230501164219-8b0f38b5fd1f // indirect
	sigs.k8s.io/json v0.0.0-20221116044647-bc3834ca7abd // indirect
>>>>>>> 6189e5fd
	sigs.k8s.io/structured-merge-diff/v4 v4.2.3 // indirect
	sigs.k8s.io/yaml v1.3.0 // indirect
)

replace github.com/dgrijalva/jwt-go => github.com/golang-jwt/jwt/v4 v4.0.0 // Indirect upgrade to address https://github.com/advisories/GHSA-w73w-5m7g-f7qc<|MERGE_RESOLUTION|>--- conflicted
+++ resolved
@@ -16,16 +16,6 @@
 	github.com/spf13/pflag v1.0.5
 	golang.org/x/text v0.14.0
 	gopkg.in/yaml.v3 v3.0.1
-<<<<<<< HEAD
-	k8s.io/api v0.26.1
-	k8s.io/apimachinery v0.26.1
-	k8s.io/client-go v0.26.1
-	k8s.io/component-base v0.26.1
-	k8s.io/klog/v2 v2.80.1
-	k8s.io/utils v0.0.0-20230711102312-30195339c3c7
-	sigs.k8s.io/cluster-api v1.4.7
-	sigs.k8s.io/controller-runtime v0.14.5
-=======
 	k8s.io/api v0.27.7
 	k8s.io/apimachinery v0.27.7
 	k8s.io/client-go v0.27.7
@@ -34,7 +24,6 @@
 	k8s.io/utils v0.0.0-20230711102312-30195339c3c7
 	sigs.k8s.io/cluster-api v1.5.4
 	sigs.k8s.io/controller-runtime v0.15.3
->>>>>>> 6189e5fd
 )
 
 require (
@@ -66,11 +55,7 @@
 	github.com/google/uuid v1.3.1 // indirect
 	github.com/hashicorp/errwrap v1.0.0 // indirect
 	github.com/imdario/mergo v0.3.13 // indirect
-<<<<<<< HEAD
-	github.com/inconshreveable/mousetrap v1.0.1 // indirect
-=======
 	github.com/inconshreveable/mousetrap v1.1.0 // indirect
->>>>>>> 6189e5fd
 	github.com/josharian/intern v1.0.0 // indirect
 	github.com/json-iterator/go v1.1.12 // indirect
 	github.com/mailru/easyjson v0.7.7 // indirect
@@ -79,18 +64,6 @@
 	github.com/modern-go/reflect2 v1.0.2 // indirect
 	github.com/munnerz/goautoneg v0.0.0-20191010083416-a7dc8b61c822 // indirect
 	github.com/opencontainers/go-digest v1.0.0 // indirect
-<<<<<<< HEAD
-	github.com/prometheus/client_model v0.3.0 // indirect
-	github.com/prometheus/common v0.42.0 // indirect
-	github.com/prometheus/procfs v0.10.1 // indirect
-	github.com/rogpeppe/go-internal v1.9.0 // indirect
-	github.com/spf13/cobra v1.6.1 // indirect
-	go.uber.org/atomic v1.10.0 // indirect
-	golang.org/x/net v0.13.0 // indirect
-	golang.org/x/oauth2 v0.6.0 // indirect
-	golang.org/x/sys v0.10.0 // indirect
-	golang.org/x/term v0.10.0 // indirect
-=======
 	github.com/prometheus/client_model v0.4.1-0.20230718164431-9a2bf3000d16 // indirect
 	github.com/prometheus/common v0.44.0 // indirect
 	github.com/prometheus/procfs v0.11.1 // indirect
@@ -100,20 +73,10 @@
 	golang.org/x/oauth2 v0.11.0 // indirect
 	golang.org/x/sys v0.13.0 // indirect
 	golang.org/x/term v0.13.0 // indirect
->>>>>>> 6189e5fd
 	golang.org/x/time v0.3.0 // indirect
 	golang.org/x/tools v0.9.3 // indirect
 	gomodules.xyz/jsonpatch/v2 v2.3.0 // indirect
 	google.golang.org/appengine v1.6.7 // indirect
-<<<<<<< HEAD
-	google.golang.org/protobuf v1.30.0 // indirect
-	gopkg.in/inf.v0 v0.9.1 // indirect
-	gopkg.in/yaml.v2 v2.4.0 // indirect
-	k8s.io/apiextensions-apiserver v0.26.1 // indirect
-	k8s.io/cluster-bootstrap v0.25.3 // indirect
-	k8s.io/kube-openapi v0.0.0-20221106113015-f73e7dbcfe29 // indirect
-	sigs.k8s.io/json v0.0.0-20220713155537-f223a00ba0e2 // indirect
-=======
 	google.golang.org/protobuf v1.31.0 // indirect
 	gopkg.in/inf.v0 v0.9.1 // indirect
 	gopkg.in/yaml.v2 v2.4.0 // indirect
@@ -121,7 +84,6 @@
 	k8s.io/cluster-bootstrap v0.27.2 // indirect
 	k8s.io/kube-openapi v0.0.0-20230501164219-8b0f38b5fd1f // indirect
 	sigs.k8s.io/json v0.0.0-20221116044647-bc3834ca7abd // indirect
->>>>>>> 6189e5fd
 	sigs.k8s.io/structured-merge-diff/v4 v4.2.3 // indirect
 	sigs.k8s.io/yaml v1.3.0 // indirect
 )
