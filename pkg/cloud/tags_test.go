/*
Copyright 2022 The Kubernetes Authors.

Licensed under the Apache License, Version 2.0 (the "License");
you may not use this file except in compliance with the License.
You may obtain a copy of the License at

    http://www.apache.org/licenses/LICENSE-2.0

Unless required by applicable law or agreed to in writing, software
distributed under the License is distributed on an "AS IS" BASIS,
WITHOUT WARRANTIES OR CONDITIONS OF ANY KIND, either express or implied.
See the License for the specific language governing permissions and
limitations under the License.
*/

package cloud_test

import (
	"github.com/aws/cluster-api-provider-cloudstack/pkg/cloud"
	"github.com/aws/cluster-api-provider-cloudstack/test/dummies"
	. "github.com/onsi/ginkgo"
	. "github.com/onsi/gomega"
)

var _ = Describe("Tag Unit Tests", func() {
	BeforeEach(func() {
		dummies.SetDummyVars()
	})

	Context("Tag Integ Tests", func() {
		client, connectionErr := cloud.NewClient("../../cloud-config")

		BeforeEach(func() {
			if connectionErr != nil { // Only do these tests if an actual ACS instance is available via cloud-config.
				Skip("Could not connect to ACS instance.")
			}
			if err := client.ResolveNetwork(dummies.CSCluster, &dummies.Net1); err != nil {
				Skip("Could not find network.")
			}

			// Delete any existing tags
			existingTags, err := client.GetTags(cloud.ResourceTypeNetwork, dummies.Net1.ID)
			if err != nil {
				Fail("Failed to get existing tags. Error: " + err.Error())
			}
			if len(existingTags) > 0 {
				err = client.DeleteTags(cloud.ResourceTypeNetwork, dummies.Net1.ID, existingTags)
				if err != nil {
					Fail("Failed to delete existing tags. Error: " + err.Error())
				}
			}
		})

		It("adds and gets a resource tag", func() {
			Ω(client.AddTags(cloud.ResourceTypeNetwork, dummies.Net1.ID, dummies.Tags)).Should(Succeed())
			Ω(client.GetTags(cloud.ResourceTypeNetwork, dummies.Net1.ID)).Should(Equal(dummies.Tags))
		})

		It("deletes a resource tag", func() {
			Ω(client.AddTags(cloud.ResourceTypeNetwork, dummies.Net1.ID, dummies.Tags)).Should(Succeed())
			Ω(client.DeleteTags(cloud.ResourceTypeNetwork, dummies.Net1.ID, dummies.Tags)).Should(Succeed())
			Ω(client.GetTags(cloud.ResourceTypeNetwork, dummies.Net1.ID)).Should(Equal(map[string]string{}))
		})

		It("returns an error when you delete a tag that doesn't exist", func() {
			Ω(client.DeleteTags(cloud.ResourceTypeNetwork, dummies.Net1.ID, dummies.Tags)).Should(Succeed())
		})

		It("adds the tags for a cluster (resource created by CAPC)", func() {
<<<<<<< HEAD
=======
			Ω(client.AddCreatedByCAPCTag(cloud.ResourceTypeNetwork, dummies.Net1.ID)).
				Should(Succeed())
>>>>>>> 7f13afa7
			Ω(client.AddClusterTag(cloud.ResourceTypeNetwork, dummies.Net1.ID, dummies.CSCluster)).
				Should(Succeed())

			// Verify tags
			tags, err := client.GetTags(cloud.ResourceTypeNetwork, dummies.Net1.ID)
			Ω(err).ShouldNot(HaveOccurred())

			Ω(tags[dummies.CSClusterTagKey]).Should(Equal(dummies.CSClusterTagVal))
		})

		It("does not fail when the cluster tags are added twice", func() {
			Ω(client.AddClusterTag(cloud.ResourceTypeNetwork, dummies.Net1.ID, dummies.CSCluster)).Should(Succeed())
			Ω(client.AddClusterTag(cloud.ResourceTypeNetwork, dummies.Net1.ID, dummies.CSCluster)).Should(Succeed())
		})

		It("doesn't adds the tags for a cluster (resource NOT created by CAPC)", func() {
			Ω(client.AddClusterTag(cloud.ResourceTypeNetwork, dummies.Net1.ID, dummies.CSCluster)).Should(Succeed())

			// Verify tags
			tags, err := client.GetTags(cloud.ResourceTypeNetwork, dummies.Net1.ID)
			Ω(err).Should(BeNil())
			Ω(tags[dummies.CreatedByCapcKey]).Should(Equal(""))
			Ω(tags[dummies.CSClusterTagKey]).Should(Equal(""))
		})

		It("deletes a cluster tag", func() {
			Ω(client.AddClusterTag(cloud.ResourceTypeNetwork, dummies.Net1.ID, dummies.CSCluster)).Should(Succeed())
			Ω(client.DeleteClusterTag(cloud.ResourceTypeNetwork, dummies.Net1.ID, dummies.CSCluster)).Should(Succeed())

			Ω(client.GetTags(cloud.ResourceTypeNetwork, dummies.Net1.ID)).ShouldNot(HaveKey(dummies.CSClusterTagKey))
		})

		It("adds and deletes a created by capc tag", func() {
			Ω(client.AddCreatedByCAPCTag(cloud.ResourceTypeNetwork, dummies.Net1.ID)).Should(Succeed())
			Ω(client.DeleteCreatedByCAPCTag(cloud.ResourceTypeNetwork, dummies.Net1.ID)).Should(Succeed())
		})

		It("does not fail when cluster and CAPC created tags are deleted twice", func() {
			Ω(client.AddClusterTag(cloud.ResourceTypeNetwork, dummies.Net1.ID, dummies.CSCluster)).Should(Succeed())
			Ω(client.DeleteClusterTag(cloud.ResourceTypeNetwork, dummies.Net1.ID, dummies.CSCluster)).Should(Succeed())
			Ω(client.DeleteClusterTag(cloud.ResourceTypeNetwork, dummies.Net1.ID, dummies.CSCluster)).Should(Succeed())
			Ω(client.DeleteCreatedByCAPCTag(cloud.ResourceTypeNetwork, dummies.Net1.ID)).Should(Succeed())
			Ω(client.DeleteCreatedByCAPCTag(cloud.ResourceTypeNetwork, dummies.Net1.ID)).Should(Succeed())
		})

		It("does not allow a resource to be deleted when there are no tags", func() {
			tagsAllowDisposal, err := client.DoClusterTagsAllowDisposal(cloud.ResourceTypeNetwork, dummies.Net1.ID)
			Ω(err).Should(BeNil())
			Ω(tagsAllowDisposal).Should(BeFalse())
		})

		It("does not allow a resource to be deleted when there is a cluster tag", func() {
			Ω(client.AddClusterTag(cloud.ResourceTypeNetwork, dummies.Net1.ID, dummies.CSCluster)).Should(Succeed())
			tagsAllowDisposal, err := client.DoClusterTagsAllowDisposal(cloud.ResourceTypeNetwork, dummies.Net1.ID)
			Ω(err).Should(BeNil())
			Ω(tagsAllowDisposal).Should(BeFalse())
		})

		It("does allow a resource to be deleted when there are no cluster tags and there is a CAPC created tag", func() {
			Ω(client.AddClusterTag(cloud.ResourceTypeNetwork, dummies.Net1.ID, dummies.CSCluster)).Should(Succeed())
			Ω(client.AddCreatedByCAPCTag(cloud.ResourceTypeNetwork, dummies.Net1.ID)).Should(Succeed())
			Ω(client.DeleteClusterTag(cloud.ResourceTypeNetwork, dummies.Net1.ID, dummies.CSCluster)).Should(Succeed())

			tagsAllowDisposal, err := client.DoClusterTagsAllowDisposal(cloud.ResourceTypeNetwork, dummies.Net1.ID)
			Ω(err).Should(BeNil())
			Ω(tagsAllowDisposal).Should(BeTrue())
		})
	})
})<|MERGE_RESOLUTION|>--- conflicted
+++ resolved
@@ -68,11 +68,8 @@
 		})
 
 		It("adds the tags for a cluster (resource created by CAPC)", func() {
-<<<<<<< HEAD
-=======
 			Ω(client.AddCreatedByCAPCTag(cloud.ResourceTypeNetwork, dummies.Net1.ID)).
 				Should(Succeed())
->>>>>>> 7f13afa7
 			Ω(client.AddClusterTag(cloud.ResourceTypeNetwork, dummies.Net1.ID, dummies.CSCluster)).
 				Should(Succeed())
 
