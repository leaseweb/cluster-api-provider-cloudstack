apiVersion: clusterctl.cluster.x-k8s.io/v1alpha3
kind: Metadata
releaseSeries:
  - major: 1
<<<<<<< HEAD
=======
    minor: 5
    contract: v1beta1
  - major: 1
>>>>>>> 6189e5fd
    minor: 4
    contract: v1beta1
  - major: 1
    minor: 3
    contract: v1beta1
  - major: 1
    minor: 2
    contract: v1beta1
  - major: 1
    minor: 1
    contract: v1beta1
  - major: 1
    minor: 0
    contract: v1beta1
  - major: 0
    minor: 4
    contract: v1alpha4
  - major: 0
    minor: 3
    contract: v1alpha3
  - major: 0
    minor: 2
    contract: v1alpha2<|MERGE_RESOLUTION|>--- conflicted
+++ resolved
@@ -2,12 +2,9 @@
 kind: Metadata
 releaseSeries:
   - major: 1
-<<<<<<< HEAD
-=======
     minor: 5
     contract: v1beta1
   - major: 1
->>>>>>> 6189e5fd
     minor: 4
     contract: v1beta1
   - major: 1
