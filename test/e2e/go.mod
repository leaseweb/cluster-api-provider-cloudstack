module sigs.k8s.io/cluster-api-provider-cloudstack-staging/test/e2e

go 1.19

require (
	github.com/Shopify/toxiproxy/v2 v2.5.0
	github.com/apache/cloudstack-go/v2 v2.15.0
	github.com/blang/semver v3.5.1+incompatible
	github.com/onsi/ginkgo/v2 v2.11.0
	github.com/onsi/gomega v1.27.8
	gopkg.in/yaml.v3 v3.0.1
	k8s.io/api v0.26.1
	k8s.io/apimachinery v0.26.1
<<<<<<< HEAD
	k8s.io/utils v0.0.0-20230711102312-30195339c3c7
	sigs.k8s.io/cluster-api v1.4.6
	sigs.k8s.io/cluster-api/test v1.4.6
=======
	k8s.io/klog/v2 v2.80.1
	k8s.io/utils v0.0.0-20230711102312-30195339c3c7
	sigs.k8s.io/cluster-api v1.4.7
	sigs.k8s.io/cluster-api/test v1.4.7
>>>>>>> 47afdc58
	sigs.k8s.io/controller-runtime v0.14.5
)

require (
	github.com/BurntSushi/toml v1.0.0 // indirect
	github.com/MakeNowJust/heredoc v1.0.0 // indirect
	github.com/Masterminds/goutils v1.1.1 // indirect
	github.com/Masterminds/semver/v3 v3.2.0 // indirect
	github.com/Masterminds/sprig/v3 v3.2.3 // indirect
	github.com/Microsoft/go-winio v0.5.0 // indirect
	github.com/alessio/shellescape v1.4.1 // indirect
	github.com/antlr/antlr4/runtime/Go/antlr v1.4.10 // indirect
	github.com/asaskevich/govalidator v0.0.0-20190424111038-f61b66f89f4a // indirect
	github.com/beorn7/perks v1.0.1 // indirect
	github.com/blang/semver/v4 v4.0.0 // indirect
	github.com/cespare/xxhash/v2 v2.2.0 // indirect
	github.com/coredns/caddy v1.1.0 // indirect
	github.com/coredns/corefile-migration v1.0.21 // indirect
	github.com/davecgh/go-spew v1.1.1 // indirect
	github.com/docker/distribution v2.8.2+incompatible // indirect
	github.com/docker/docker v24.0.5+incompatible // indirect
	github.com/docker/go-connections v0.4.0 // indirect
	github.com/docker/go-units v0.4.0 // indirect
	github.com/drone/envsubst/v2 v2.0.0-20210730161058-179042472c46 // indirect
	github.com/emicklei/go-restful/v3 v3.9.0 // indirect
	github.com/evanphx/json-patch v5.6.0+incompatible // indirect
	github.com/evanphx/json-patch/v5 v5.6.0 // indirect
	github.com/fsnotify/fsnotify v1.6.0 // indirect
	github.com/go-logr/logr v1.2.4 // indirect
	github.com/go-openapi/jsonpointer v0.19.5 // indirect
	github.com/go-openapi/jsonreference v0.20.0 // indirect
	github.com/go-openapi/swag v0.22.3 // indirect
	github.com/go-task/slim-sprig v0.0.0-20230315185526-52ccab3ef572 // indirect
	github.com/gobuffalo/flect v1.0.2 // indirect
	github.com/gogo/protobuf v1.3.2 // indirect
	github.com/golang/groupcache v0.0.0-20210331224755-41bb18bfe9da // indirect
	github.com/golang/mock v1.6.0 // indirect
	github.com/golang/protobuf v1.5.3 // indirect
	github.com/google/cel-go v0.12.6 // indirect
	github.com/google/gnostic v0.6.9 // indirect
	github.com/google/go-cmp v0.5.9 // indirect
	github.com/google/go-github/v48 v48.2.0 // indirect
	github.com/google/go-querystring v1.1.0 // indirect
	github.com/google/gofuzz v1.2.0 // indirect
	github.com/google/pprof v0.0.0-20210407192527-94a9f03dee38 // indirect
	github.com/google/safetext v0.0.0-20220905092116-b49f7bc46da2 // indirect
	github.com/google/uuid v1.3.0 // indirect
	github.com/hashicorp/hcl v1.0.0 // indirect
	github.com/huandu/xstrings v1.3.3 // indirect
	github.com/imdario/mergo v0.3.13 // indirect
	github.com/inconshreveable/mousetrap v1.0.1 // indirect
	github.com/josharian/intern v1.0.0 // indirect
	github.com/json-iterator/go v1.1.12 // indirect
	github.com/magiconair/properties v1.8.7 // indirect
	github.com/mailru/easyjson v0.7.7 // indirect
	github.com/mattn/go-isatty v0.0.17 // indirect
	github.com/matttproud/golang_protobuf_extensions v1.0.2 // indirect
	github.com/mitchellh/copystructure v1.2.0 // indirect
	github.com/mitchellh/mapstructure v1.5.0 // indirect
	github.com/mitchellh/reflectwalk v1.0.2 // indirect
	github.com/modern-go/concurrent v0.0.0-20180306012644-bacd9c7ef1dd // indirect
	github.com/modern-go/reflect2 v1.0.2 // indirect
	github.com/munnerz/goautoneg v0.0.0-20191010083416-a7dc8b61c822 // indirect
<<<<<<< HEAD
	github.com/nxadm/tail v1.4.8 // indirect
	github.com/onsi/ginkgo/v2 v2.9.7 // indirect
=======
>>>>>>> 47afdc58
	github.com/opencontainers/go-digest v1.0.0 // indirect
	github.com/opencontainers/image-spec v1.0.2 // indirect
	github.com/pelletier/go-toml v1.9.5 // indirect
	github.com/pelletier/go-toml/v2 v2.0.6 // indirect
	github.com/pkg/errors v0.9.1 // indirect
	github.com/prometheus/client_golang v1.14.0 // indirect
	github.com/prometheus/client_model v0.3.0 // indirect
	github.com/prometheus/common v0.37.0 // indirect
	github.com/prometheus/procfs v0.8.0 // indirect
	github.com/shopspring/decimal v1.3.1 // indirect
	github.com/spf13/afero v1.9.3 // indirect
	github.com/spf13/cast v1.5.0 // indirect
	github.com/spf13/cobra v1.6.1 // indirect
	github.com/spf13/jwalterweatherman v1.1.0 // indirect
	github.com/spf13/pflag v1.0.5 // indirect
	github.com/spf13/viper v1.15.0 // indirect
	github.com/stoewer/go-strcase v1.2.0 // indirect
	github.com/subosito/gotenv v1.4.2 // indirect
	github.com/valyala/fastjson v1.6.4 // indirect
	golang.org/x/crypto v0.11.0 // indirect
	golang.org/x/net v0.13.0 // indirect
	golang.org/x/oauth2 v0.6.0 // indirect
	golang.org/x/sys v0.10.0 // indirect
	golang.org/x/term v0.10.0 // indirect
	golang.org/x/text v0.11.0 // indirect
	golang.org/x/time v0.3.0 // indirect
<<<<<<< HEAD
	golang.org/x/tools v0.9.1 // indirect
=======
	golang.org/x/tools v0.9.3 // indirect
>>>>>>> 47afdc58
	gomodules.xyz/jsonpatch/v2 v2.2.0 // indirect
	google.golang.org/appengine v1.6.7 // indirect
	google.golang.org/genproto v0.0.0-20230306155012-7f2fa6fef1f4 // indirect
	google.golang.org/protobuf v1.30.0 // indirect
	gopkg.in/inf.v0 v0.9.1 // indirect
	gopkg.in/ini.v1 v1.67.0 // indirect
<<<<<<< HEAD
	gopkg.in/tomb.v1 v1.0.0-20141024135613-dd632973f1e7 // indirect
=======
>>>>>>> 47afdc58
	gopkg.in/yaml.v2 v2.4.0 // indirect
	k8s.io/apiextensions-apiserver v0.26.1 // indirect
	k8s.io/apiserver v0.26.1 // indirect
	k8s.io/client-go v0.26.1 // indirect
	k8s.io/cluster-bootstrap v0.25.0 // indirect
	k8s.io/component-base v0.26.1 // indirect
<<<<<<< HEAD
	k8s.io/klog/v2 v2.80.1 // indirect
=======
>>>>>>> 47afdc58
	k8s.io/kube-openapi v0.0.0-20221012153701-172d655c2280 // indirect
	sigs.k8s.io/json v0.0.0-20220713155537-f223a00ba0e2 // indirect
	sigs.k8s.io/kind v0.20.0 // indirect
	sigs.k8s.io/structured-merge-diff/v4 v4.2.3 // indirect
	sigs.k8s.io/yaml v1.3.0 // indirect
<<<<<<< HEAD
)

replace sigs.k8s.io/cluster-api => sigs.k8s.io/cluster-api v1.4.6
replace sigs.k8s.io/cluster-api/test => sigs.k8s.io/cluster-api/test v1.4.6
=======
)
>>>>>>> 47afdc58
<|MERGE_RESOLUTION|>--- conflicted
+++ resolved
@@ -11,16 +11,10 @@
 	gopkg.in/yaml.v3 v3.0.1
 	k8s.io/api v0.26.1
 	k8s.io/apimachinery v0.26.1
-<<<<<<< HEAD
-	k8s.io/utils v0.0.0-20230711102312-30195339c3c7
-	sigs.k8s.io/cluster-api v1.4.6
-	sigs.k8s.io/cluster-api/test v1.4.6
-=======
 	k8s.io/klog/v2 v2.80.1
 	k8s.io/utils v0.0.0-20230711102312-30195339c3c7
 	sigs.k8s.io/cluster-api v1.4.7
 	sigs.k8s.io/cluster-api/test v1.4.7
->>>>>>> 47afdc58
 	sigs.k8s.io/controller-runtime v0.14.5
 )
 
@@ -84,11 +78,6 @@
 	github.com/modern-go/concurrent v0.0.0-20180306012644-bacd9c7ef1dd // indirect
 	github.com/modern-go/reflect2 v1.0.2 // indirect
 	github.com/munnerz/goautoneg v0.0.0-20191010083416-a7dc8b61c822 // indirect
-<<<<<<< HEAD
-	github.com/nxadm/tail v1.4.8 // indirect
-	github.com/onsi/ginkgo/v2 v2.9.7 // indirect
-=======
->>>>>>> 47afdc58
 	github.com/opencontainers/go-digest v1.0.0 // indirect
 	github.com/opencontainers/image-spec v1.0.2 // indirect
 	github.com/pelletier/go-toml v1.9.5 // indirect
@@ -115,41 +104,22 @@
 	golang.org/x/term v0.10.0 // indirect
 	golang.org/x/text v0.11.0 // indirect
 	golang.org/x/time v0.3.0 // indirect
-<<<<<<< HEAD
-	golang.org/x/tools v0.9.1 // indirect
-=======
 	golang.org/x/tools v0.9.3 // indirect
->>>>>>> 47afdc58
 	gomodules.xyz/jsonpatch/v2 v2.2.0 // indirect
 	google.golang.org/appengine v1.6.7 // indirect
 	google.golang.org/genproto v0.0.0-20230306155012-7f2fa6fef1f4 // indirect
 	google.golang.org/protobuf v1.30.0 // indirect
 	gopkg.in/inf.v0 v0.9.1 // indirect
 	gopkg.in/ini.v1 v1.67.0 // indirect
-<<<<<<< HEAD
-	gopkg.in/tomb.v1 v1.0.0-20141024135613-dd632973f1e7 // indirect
-=======
->>>>>>> 47afdc58
 	gopkg.in/yaml.v2 v2.4.0 // indirect
 	k8s.io/apiextensions-apiserver v0.26.1 // indirect
 	k8s.io/apiserver v0.26.1 // indirect
 	k8s.io/client-go v0.26.1 // indirect
 	k8s.io/cluster-bootstrap v0.25.0 // indirect
 	k8s.io/component-base v0.26.1 // indirect
-<<<<<<< HEAD
-	k8s.io/klog/v2 v2.80.1 // indirect
-=======
->>>>>>> 47afdc58
 	k8s.io/kube-openapi v0.0.0-20221012153701-172d655c2280 // indirect
 	sigs.k8s.io/json v0.0.0-20220713155537-f223a00ba0e2 // indirect
 	sigs.k8s.io/kind v0.20.0 // indirect
 	sigs.k8s.io/structured-merge-diff/v4 v4.2.3 // indirect
 	sigs.k8s.io/yaml v1.3.0 // indirect
-<<<<<<< HEAD
-)
-
-replace sigs.k8s.io/cluster-api => sigs.k8s.io/cluster-api v1.4.6
-replace sigs.k8s.io/cluster-api/test => sigs.k8s.io/cluster-api/test v1.4.6
-=======
-)
->>>>>>> 47afdc58
+)