--- conflicted
+++ resolved
@@ -43,25 +43,13 @@
 
 // NewCSClient creates a CloudStack-Go client from the cloud-config file.
 func NewCSClient() (*cloudstack.CloudStackClient, error) {
-<<<<<<< HEAD
-	repoRoot := os.Getenv("REPO_ROOT")
-	conf := cloud.Config{}
-	ccPath := repoRoot + "/cloud-config"
-	if rawCfg, err := ini.Load(ccPath); err != nil {
-		return nil, errors.Wrapf(err, "reading config at path %s:", ccPath)
-	} else if g := rawCfg.Section(cloud.GLOBAL); len(g.Keys()) == 0 {
-		return nil, errors.New("section Global not found")
-	} else if err = rawCfg.Section(cloud.GLOBAL).StrictMapTo(&conf); err != nil {
-		return nil, errors.Wrapf(err, "parsing [Global] section from config at path %s:", ccPath)
-=======
-	content, err := os.ReadFile(os.Getenv("PROJECT_DIR") + "/cloud-config.yaml")
+	content, err := os.ReadFile(os.Getenv("REPO_ROOT") + "/cloud-config.yaml")
 	if err != nil {
 		return nil, err
 	}
 	configs := &[]Config{}
 	if err := UnmarshalAllConfigs(content, configs); err != nil {
 		return nil, err
->>>>>>> 154eed4f
 	}
 	config := (*configs)[0].StringData
 
