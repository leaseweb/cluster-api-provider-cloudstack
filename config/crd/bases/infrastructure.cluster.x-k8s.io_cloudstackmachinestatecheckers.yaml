--- conflicted
+++ resolved
@@ -3,12 +3,7 @@
 kind: CustomResourceDefinition
 metadata:
   annotations:
-<<<<<<< HEAD
-    controller-gen.kubebuilder.io/version: v0.11.3
-  creationTimestamp: null
-=======
     controller-gen.kubebuilder.io/version: v0.12.0
->>>>>>> 6189e5fd
   name: cloudstackmachinestatecheckers.infrastructure.cluster.x-k8s.io
 spec:
   group: infrastructure.cluster.x-k8s.io
