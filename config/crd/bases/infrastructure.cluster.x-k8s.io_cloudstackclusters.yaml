
---
apiVersion: apiextensions.k8s.io/v1
kind: CustomResourceDefinition
metadata:
  annotations:
    controller-gen.kubebuilder.io/version: v0.4.1
  creationTimestamp: null
  name: cloudstackclusters.infrastructure.cluster.x-k8s.io
spec:
  group: infrastructure.cluster.x-k8s.io
  names:
    kind: CloudStackCluster
    listKind: CloudStackClusterList
    plural: cloudstackclusters
    singular: cloudstackcluster
  scope: Namespaced
  versions:
  - name: v1beta1
    schema:
      openAPIV3Schema:
        description: CloudStackCluster is the Schema for the cloudstackclusters API
        properties:
          apiVersion:
            description: 'APIVersion defines the versioned schema of this representation
              of an object. Servers should convert recognized schemas to the latest
              internal value, and may reject unrecognized values. More info: https://git.k8s.io/community/contributors/devel/sig-architecture/api-conventions.md#resources'
            type: string
          kind:
            description: 'Kind is a string value representing the REST resource this
              object represents. Servers may infer this from the endpoint the client
              submits requests to. Cannot be updated. In CamelCase. More info: https://git.k8s.io/community/contributors/devel/sig-architecture/api-conventions.md#types-kinds'
            type: string
          metadata:
            type: object
          spec:
            description: CloudStackClusterSpec defines the desired state of CloudStackCluster.
            properties:
              account:
                description: CloudStack account.
                type: string
              controlPlaneEndpoint:
                description: The kubernetes control plane endpoint.
                properties:
                  host:
                    description: The hostname on which the API server is serving.
                    type: string
                  port:
                    description: The port on which the API server is serving.
                    format: int32
                    type: integer
                required:
                - host
                - port
                type: object
              domain:
                description: CloudStack domain.
                type: string
              identityRef:
                description: CloudStackIdentityReference is a reference to an infrastructure
                  provider identity to be used to provision cluster resources.
                properties:
                  kind:
                    description: Kind of the identity. Must be supported by the infrastructure
                      provider and may be either cluster or namespace-scoped.
                    minLength: 1
                    type: string
                  name:
                    description: Name of the infrastructure identity to be used.
                    type: string
                required:
                - kind
                - name
                type: object
              zones:
                items:
                  properties:
                    id:
                      description: The CS zone ID the cluster is built in.
                      type: string
                    name:
                      description: The Zone name.
                      type: string
                    network:
                      description: The network within the Zone to use.
                      properties:
                        id:
                          description: Cloudstack Network ID the cluster is built
                            in.
                          type: string
                        name:
<<<<<<< HEAD
                          description: Name of the infrastructure identity to be used.
=======
                          description: Cloudstack Network Name the cluster is built
                            in.
>>>>>>> 7f13afa7
                          type: string
                        type:
                          description: Cloudstack Network Type the cluster is built
                            in.
                          type: string
                      type: object
                  required:
                  - network
                  type: object
                type: array
            required:
            - controlPlaneEndpoint
            - zones
            type: object
          status:
            description: The actual cluster state reported by CloudStack.
            properties:
              domainID:
                description: Cloudstack Domain ID the cluster is built in.
                type: string
              failureDomains:
                additionalProperties:
                  description: FailureDomainSpec is the Schema for Cluster API failure
                    domains. It allows controllers to understand how many failure
                    domains a cluster can optionally span across.
                  properties:
                    attributes:
                      additionalProperties:
                        type: string
                      description: Attributes is a free form map of attributes an
                        infrastructure provider might use or require.
                      type: object
                    controlPlane:
                      description: ControlPlane determines if this failure domain
                        is suitable for use by control plane machines.
                      type: boolean
                  type: object
                description: CAPI recognizes failure domains as a method to spread
                  machines. CAPC sets failure domains per to indicate functionin Zones.
                type: object
              loadBalancerRuleID:
                description: The ID of the lb rule used to assign VMs to the lb.
                type: string
              publicIPID:
                description: The CS public IP ID to use for the k8s endpoint.
                type: string
              publicIPNetworkID:
                description: The ID of the network the PublicIP is in.
                type: string
              ready:
                description: Reflects the readiness of the CS cluster.
                type: boolean
              zones:
                additionalProperties:
                  properties:
                    id:
                      description: The CS zone ID the cluster is built in.
                      type: string
                    name:
                      description: The Zone name.
                      type: string
                    network:
                      description: The network within the Zone to use.
                      properties:
                        id:
                          description: Cloudstack Network ID the cluster is built
                            in.
                          type: string
                        name:
<<<<<<< HEAD
                          description: Name of the infrastructure identity to be used.
=======
                          description: Cloudstack Network Name the cluster is built
                            in.
>>>>>>> 7f13afa7
                          type: string
                        type:
                          description: Cloudstack Network Type the cluster is built
                            in.
                          type: string
                      type: object
                  required:
                  - network
                  type: object
                description: The status of the cluster's ACS Zones.
                type: object
            required:
            - ready
            type: object
        type: object
    served: true
    storage: true
    subresources:
      status: {}
status:
  acceptedNames:
    kind: ""
    plural: ""
  conditions: []
  storedVersions: []<|MERGE_RESOLUTION|>--- conflicted
+++ resolved
@@ -89,12 +89,8 @@
                             in.
                           type: string
                         name:
-<<<<<<< HEAD
-                          description: Name of the infrastructure identity to be used.
-=======
                           description: Cloudstack Network Name the cluster is built
                             in.
->>>>>>> 7f13afa7
                           type: string
                         type:
                           description: Cloudstack Network Type the cluster is built
@@ -164,12 +160,8 @@
                             in.
                           type: string
                         name:
-<<<<<<< HEAD
-                          description: Name of the infrastructure identity to be used.
-=======
                           description: Cloudstack Network Name the cluster is built
                             in.
->>>>>>> 7f13afa7
                           type: string
                         type:
                           description: Cloudstack Network Type the cluster is built
